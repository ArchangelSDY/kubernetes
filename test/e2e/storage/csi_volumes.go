--- conflicted
+++ resolved
@@ -155,11 +155,7 @@
 		})
 	}
 
-<<<<<<< HEAD
-	Context("CSI Topology test using GCE PD driver [Feature: CSINodeInfo]", func() {
-=======
 	Context("CSI Topology test using GCE PD driver [Feature:CSINodeInfo]", func() {
->>>>>>> d1c713f3
 		newConfig := config
 		newConfig.TopologyEnabled = true
 		driver := drivers.InitGcePDCSIDriver(newConfig).(testsuites.DynamicPVTestDriver) // TODO (#71289) eliminate by moving this test to common test suite.
